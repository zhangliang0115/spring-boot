--- conflicted
+++ resolved
@@ -26,12 +26,7 @@
 import org.junit.runners.model.Statement;
 
 import org.springframework.boot.builder.SpringApplicationBuilder;
-<<<<<<< HEAD
 import org.springframework.boot.test.rule.OutputCapture;
-import org.springframework.core.NestedCheckedException;
-=======
-import org.springframework.boot.test.OutputCapture;
->>>>>>> 275651e8
 
 import static org.assertj.core.api.Assertions.assertThat;
 
@@ -41,6 +36,7 @@
  * @author Artur Konczak
  */
 public class SampleElasticsearchApplicationTests {
+
 	@Rule
 	public OutputCapture outputCapture = new OutputCapture();
 
@@ -49,19 +45,7 @@
 
 	@Test
 	public void testDefaultSettings() throws Exception {
-<<<<<<< HEAD
-		try {
-			new SpringApplicationBuilder(SampleElasticsearchApplication.class).run();
-		}
-		catch (IllegalStateException ex) {
-			if (serverNotRunning(ex)) {
-				return;
-			}
-		}
-=======
-		new SpringApplicationBuilder(SampleElasticsearchApplication.class)
-				.properties(PROPERTIES).run();
->>>>>>> 275651e8
+		new SpringApplicationBuilder(SampleElasticsearchApplication.class).run();
 		String output = this.outputCapture.toString();
 		assertThat(output).contains("firstName='Alice', lastName='Smith'");
 	}
