/*
 * Copyright 2012-2019 the original author or authors.
 *
 * Licensed under the Apache License, Version 2.0 (the "License");
 * you may not use this file except in compliance with the License.
 * You may obtain a copy of the License at
 *
 *      https://www.apache.org/licenses/LICENSE-2.0
 *
 * Unless required by applicable law or agreed to in writing, software
 * distributed under the License is distributed on an "AS IS" BASIS,
 * WITHOUT WARRANTIES OR CONDITIONS OF ANY KIND, either express or implied.
 * See the License for the specific language governing permissions and
 * limitations under the License.
 */

package org.springframework.boot.gradle.plugin;

import java.io.File;
import java.io.IOException;
import java.net.JarURLConnection;
import java.net.URL;
import java.net.URLConnection;
import java.util.Arrays;
import java.util.List;
import java.util.jar.Attributes;
import java.util.jar.JarFile;

import org.gradle.api.GradleException;
import org.gradle.api.Plugin;
import org.gradle.api.Project;
import org.gradle.api.artifacts.Configuration;
import org.gradle.api.artifacts.ResolvableDependencies;
import org.gradle.util.GradleVersion;

import org.springframework.boot.gradle.dsl.SpringBootExtension;
import org.springframework.boot.gradle.tasks.bundling.BootJar;
import org.springframework.boot.gradle.tasks.bundling.BootWar;

/**
 * Gradle plugin for Spring Boot.
 *
 * @author Phillip Webb
 * @author Dave Syer
 * @author Andy Wilkinson
 * @author Danny Hyun
 */
public class SpringBootPlugin implements Plugin<Project> {

	private static final String SPRING_BOOT_VERSION = determineSpringBootVersion();

	/**
	 * The name of the {@link Configuration} that contains Spring Boot archives.
	 * @since 2.0.0
	 */
	public static final String BOOT_ARCHIVES_CONFIGURATION_NAME = "bootArchives";

	/**
	 * The name of the default {@link BootJar} task.
	 * @since 2.0.0
	 */
	public static final String BOOT_JAR_TASK_NAME = "bootJar";

	/**
	 * The name of the default {@link BootWar} task.
	 * @since 2.0.0
	 */
	public static final String BOOT_WAR_TASK_NAME = "bootWar";

	/**
	 * The coordinates {@code (group:name:version)} of the
	 * {@code spring-boot-dependencies} bom.
	 */
	public static final String BOM_COORDINATES = "org.springframework.boot:spring-boot-dependencies:"
			+ SPRING_BOOT_VERSION;

	@Override
	public void apply(Project project) {
		verifyGradleVersion();
		createExtension(project);
		Configuration bootArchives = createBootArchivesConfiguration(project);
		registerPluginActions(project, bootArchives);
		unregisterUnresolvedDependenciesAnalyzer(project);
	}

	private void verifyGradleVersion() {
<<<<<<< HEAD
		if (GradleVersion.current().compareTo(GradleVersion.version("4.4")) < 0) {
			throw new GradleException("Spring Boot plugin requires Gradle 4.4 or later."
					+ " The current version is " + GradleVersion.current());
=======
		if (GradleVersion.current().compareTo(GradleVersion.version("4.0")) < 0) {
			throw new GradleException("Spring Boot plugin requires Gradle 4.0 or later." + " The current version is "
					+ GradleVersion.current());
>>>>>>> c6c139d9
		}
	}

	private void createExtension(Project project) {
		project.getExtensions().create("springBoot", SpringBootExtension.class, project);
	}

	private Configuration createBootArchivesConfiguration(Project project) {
		Configuration bootArchives = project.getConfigurations().create(BOOT_ARCHIVES_CONFIGURATION_NAME);
		bootArchives.setDescription("Configuration for Spring Boot archive artifacts.");
		return bootArchives;
	}

	private void registerPluginActions(Project project, Configuration bootArchives) {
		SinglePublishedArtifact singlePublishedArtifact = new SinglePublishedArtifact(bootArchives.getArtifacts());
		List<PluginApplicationAction> actions = Arrays.asList(new JavaPluginAction(singlePublishedArtifact),
				new WarPluginAction(singlePublishedArtifact), new MavenPluginAction(bootArchives.getUploadTaskName()),
				new DependencyManagementPluginAction(), new ApplicationPluginAction(), new KotlinPluginAction());
		for (PluginApplicationAction action : actions) {
			Class<? extends Plugin<? extends Project>> pluginClass = action.getPluginClass();
			if (pluginClass != null) {
				project.getPlugins().withType(pluginClass, (plugin) -> action.execute(project));
			}
		}
	}

	private void unregisterUnresolvedDependenciesAnalyzer(Project project) {
		UnresolvedDependenciesAnalyzer unresolvedDependenciesAnalyzer = new UnresolvedDependenciesAnalyzer();
		project.getConfigurations().all((configuration) -> {
			ResolvableDependencies incoming = configuration.getIncoming();
			incoming.afterResolve((resolvableDependencies) -> {
				if (incoming.equals(resolvableDependencies)) {
					unresolvedDependenciesAnalyzer.analyze(configuration.getResolvedConfiguration()
							.getLenientConfiguration().getUnresolvedModuleDependencies());
				}
			});
		});
		project.getGradle().buildFinished((buildResult) -> unresolvedDependenciesAnalyzer.buildFinished(project));
	}

	private static String determineSpringBootVersion() {
		String implementationVersion = DependencyManagementPluginAction.class.getPackage().getImplementationVersion();
		if (implementationVersion != null) {
			return implementationVersion;
		}
		URL codeSourceLocation = DependencyManagementPluginAction.class.getProtectionDomain().getCodeSource()
				.getLocation();
		try {
			URLConnection connection = codeSourceLocation.openConnection();
			if (connection instanceof JarURLConnection) {
				return getImplementationVersion(((JarURLConnection) connection).getJarFile());
			}
			try (JarFile jarFile = new JarFile(new File(codeSourceLocation.toURI()))) {
				return getImplementationVersion(jarFile);
			}
		}
		catch (Exception ex) {
			return null;
		}
	}

	private static String getImplementationVersion(JarFile jarFile) throws IOException {
		return jarFile.getManifest().getMainAttributes().getValue(Attributes.Name.IMPLEMENTATION_VERSION);
	}

}<|MERGE_RESOLUTION|>--- conflicted
+++ resolved
@@ -84,15 +84,9 @@
 	}
 
 	private void verifyGradleVersion() {
-<<<<<<< HEAD
 		if (GradleVersion.current().compareTo(GradleVersion.version("4.4")) < 0) {
-			throw new GradleException("Spring Boot plugin requires Gradle 4.4 or later."
-					+ " The current version is " + GradleVersion.current());
-=======
-		if (GradleVersion.current().compareTo(GradleVersion.version("4.0")) < 0) {
-			throw new GradleException("Spring Boot plugin requires Gradle 4.0 or later." + " The current version is "
+			throw new GradleException("Spring Boot plugin requires Gradle 4.4 or later." + " The current version is "
 					+ GradleVersion.current());
->>>>>>> c6c139d9
 		}
 	}
 
