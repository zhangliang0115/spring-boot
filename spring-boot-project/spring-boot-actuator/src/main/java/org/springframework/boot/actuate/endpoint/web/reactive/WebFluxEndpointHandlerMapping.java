--- conflicted
+++ resolved
@@ -63,7 +63,6 @@
 	}
 
 	@Override
-<<<<<<< HEAD
 	protected LinksHandler getLinksHandler() {
 		return new WebFluxLinksHandler();
 	}
@@ -76,12 +75,10 @@
 		@Override
 		@ResponseBody
 		public Map<String, Map<String, Link>> links(ServerWebExchange exchange) {
-			String requestUri = UriComponentsBuilder
-					.fromUri(exchange.getRequest().getURI()).replaceQuery(null)
+			String requestUri = UriComponentsBuilder.fromUri(exchange.getRequest().getURI()).replaceQuery(null)
 					.toUriString();
 			return Collections.singletonMap("_links",
-					WebFluxEndpointHandlerMapping.this.linksResolver
-							.resolveLinks(requestUri));
+					WebFluxEndpointHandlerMapping.this.linksResolver.resolveLinks(requestUri));
 		}
 
 		@Override
@@ -89,13 +86,6 @@
 			return "Actuator root web endpoint";
 		}
 
-=======
-	@ResponseBody
-	protected Map<String, Map<String, Link>> links(ServerWebExchange exchange) {
-		String requestUri = UriComponentsBuilder.fromUri(exchange.getRequest().getURI()).replaceQuery(null)
-				.toUriString();
-		return Collections.singletonMap("_links", this.linksResolver.resolveLinks(requestUri));
->>>>>>> c6c139d9
 	}
 
 }