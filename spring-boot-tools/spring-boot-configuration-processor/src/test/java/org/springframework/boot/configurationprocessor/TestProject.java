/*
 * Copyright 2012-2015 the original author or authors.
 *
 * Licensed under the Apache License, Version 2.0 (the "License");
 * you may not use this file except in compliance with the License.
 * You may obtain a copy of the License at
 *
 *      http://www.apache.org/licenses/LICENSE-2.0
 *
 * Unless required by applicable law or agreed to in writing, software
 * distributed under the License is distributed on an "AS IS" BASIS,
 * WITHOUT WARRANTIES OR CONDITIONS OF ANY KIND, either express or implied.
 * See the License for the specific language governing permissions and
 * limitations under the License.
 */

package org.springframework.boot.configurationprocessor;

import java.io.File;
import java.io.FileNotFoundException;
import java.io.FileReader;
import java.io.FileWriter;
import java.io.IOException;
import java.io.InputStream;
import java.io.InputStreamReader;
import java.io.StringReader;
import java.io.UnsupportedEncodingException;
import java.util.Arrays;
import java.util.HashSet;
import java.util.LinkedHashSet;
import java.util.Set;

import org.junit.Assert;
import org.junit.rules.TemporaryFolder;

import org.springframework.boot.configurationprocessor.TestCompiler.TestCompilationTask;
import org.springframework.boot.configurationprocessor.metadata.ConfigurationMetadata;
import org.springframework.boot.configurationsample.ConfigurationProperties;
import org.springframework.boot.configurationsample.NestedConfigurationProperty;
import org.springframework.util.FileCopyUtils;
import org.springframework.util.FileSystemUtils;

import static org.springframework.boot.configurationprocessor.TestCompiler.ORIGINAL_SOURCE_FOLDER;
import static org.springframework.boot.configurationprocessor.TestCompiler.sourcePathFor;

/**
 * A TestProject contains a copy of a subset of test sample code.
 * <p>
 * Why a copy? Because when doing incremental build testing, we need to make modifications
 * to the contents of the 'test project'. But we don't want to actually modify the
 * original content itself.
 *
 * @author Kris De Volder
 */
public class TestProject {

	private static final Class<?>[] ALWAYS_INCLUDE = { ConfigurationProperties.class,
			NestedConfigurationProperty.class };

	/**
	 * Contains copies of the original source so we can modify it safely to test
	 * incremental builds.
	 */
	private File sourceFolder;
	private TestCompiler compiler;

	private Set<File> sourceFiles = new LinkedHashSet<File>();

	public TestProject(TemporaryFolder tempFolder, Class<?>... classes)
			throws IOException {
		this.sourceFolder = tempFolder.newFolder();
		this.compiler = new TestCompiler(tempFolder) {
			@Override
			protected File getSourceFolder() {
				return TestProject.this.sourceFolder;
			}
		};
		Set<Class<?>> contents = new HashSet<Class<?>>(Arrays.asList(classes));
		contents.addAll(Arrays.asList(ALWAYS_INCLUDE));
		copySources(contents);
	}

	private void copySources(Set<Class<?>> contents) throws IOException {
		for (Class<?> type : contents) {
			copySources(type);
		}
	}

	private void copySources(Class<?> type) throws IOException {
		File original = getOriginalSourceFile(type);
		File target = getSourceFile(type);
		target.getParentFile().mkdirs();
		FileCopyUtils.copy(original, target);
		this.sourceFiles.add(target);
	}

	public File getSourceFile(Class<?> type) {
		return new File(this.sourceFolder, sourcePathFor(type));
	}

	public ConfigurationMetadata fullBuild() {
		TestConfigurationMetadataAnnotationProcessor processor = new TestConfigurationMetadataAnnotationProcessor(
				this.compiler.getOutputLocation());
		TestCompilationTask task = this.compiler.getTask(this.sourceFiles);
		deleteFolderContents(this.compiler.getOutputLocation());
		task.call(processor);
		return processor.getMetadata();
	}

	public ConfigurationMetadata incrementalBuild(Class<?>... toRecompile) {
		TestConfigurationMetadataAnnotationProcessor processor = new TestConfigurationMetadataAnnotationProcessor(
				this.compiler.getOutputLocation());
		TestCompilationTask task = this.compiler.getTask(toRecompile);
		task.call(processor);
		return processor.getMetadata();
	}

	private void deleteFolderContents(File outputFolder) {
		FileSystemUtils.deleteRecursively(outputFolder);
		outputFolder.mkdirs();
	}

	/**
	 * Retrieve File relative to project's output folder.
	 * @param relativePath the relative path
	 * @return the output file
	 */
	public File getOutputFile(String relativePath) {
		Assert.assertFalse(new File(relativePath).isAbsolute());
		return new File(this.compiler.getOutputLocation(), relativePath);
	}

	/**
	 * Add source code at the end of file, just before last '}'
	 * @param target the target
	 * @param snippetStream the snippet stream
	 * @throws Exception if the source cannot be added
	 */
	public void addSourceCode(Class<?> target, InputStream snippetStream)
			throws Exception {
		File targetFile = getSourceFile(target);
		String contents = getContents(targetFile);
		int insertAt = contents.lastIndexOf('}');
		String additionalSource = FileCopyUtils
				.copyToString(new InputStreamReader(snippetStream));
		contents = contents.substring(0, insertAt) + additionalSource
				+ contents.substring(insertAt);
		putContents(targetFile, contents);
	}

	/**
	 * Delete source file for given class from project.
	 * @param type the class to delete
	 */
	public void delete(Class<?> type) {
		File target = getSourceFile(type);
		target.delete();
		this.sourceFiles.remove(target);
	}

	/**
	 * Restore source code of given class to its original contents.
	 * @param type the class to revert
<<<<<<< HEAD
	 * @throws IOException in case of I/O errors
=======
	 * @throws IOException on IO error
>>>>>>> 2694605a
	 */
	public void revert(Class<?> type) throws IOException {
		Assert.assertTrue(getSourceFile(type).exists());
		copySources(type);
	}

	/**
	 * Add source code of given class to this project.
	 * @param type the class to add
<<<<<<< HEAD
	 * @throws IOException in case of I/O errors
=======
	 * @throws IOException on IO error
>>>>>>> 2694605a
	 */
	public void add(Class<?> type) throws IOException {
		Assert.assertFalse(getSourceFile(type).exists());
		copySources(type);
	}

	public void replaceText(Class<?> type, String find, String replace) throws Exception {
		File target = getSourceFile(type);
		String contents = getContents(target);
		contents = contents.replace(find, replace);
		putContents(target, contents);
	}

	/**
	 * Find the 'original' source code for given test class. Clients or subclasses should
	 * have no need to know about these. They should work only with the copied source
	 * code.
	 */
	private File getOriginalSourceFile(Class<?> type) {
		return new File(ORIGINAL_SOURCE_FOLDER, sourcePathFor(type));
	}

	private static void putContents(File targetFile, String contents)
			throws FileNotFoundException, IOException, UnsupportedEncodingException {
		FileCopyUtils.copy(new StringReader(contents), new FileWriter(targetFile));
	}

	private static String getContents(File file) throws Exception {
		return FileCopyUtils.copyToString(new FileReader(file));
	}
}<|MERGE_RESOLUTION|>--- conflicted
+++ resolved
@@ -161,11 +161,7 @@
 	/**
 	 * Restore source code of given class to its original contents.
 	 * @param type the class to revert
-<<<<<<< HEAD
-	 * @throws IOException in case of I/O errors
-=======
 	 * @throws IOException on IO error
->>>>>>> 2694605a
 	 */
 	public void revert(Class<?> type) throws IOException {
 		Assert.assertTrue(getSourceFile(type).exists());
@@ -175,11 +171,7 @@
 	/**
 	 * Add source code of given class to this project.
 	 * @param type the class to add
-<<<<<<< HEAD
-	 * @throws IOException in case of I/O errors
-=======
 	 * @throws IOException on IO error
->>>>>>> 2694605a
 	 */
 	public void add(Class<?> type) throws IOException {
 		Assert.assertFalse(getSourceFile(type).exists());
